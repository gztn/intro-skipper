// Copyright (C) 2024 Intro-Skipper contributors <intro-skipper.org>
// SPDX-License-Identifier: GPL-3.0-only.

using System;
using System.Collections.Generic;
using System.Linq;
using System.Threading;
using System.Threading.Tasks;
using IntroSkipper.Analyzers;
using IntroSkipper.Configuration;
using IntroSkipper.Data;
using IntroSkipper.Manager;
using MediaBrowser.Controller.Library;
using Microsoft.Extensions.Logging;

namespace IntroSkipper.ScheduledTasks;

/// <summary>
/// Common code shared by all media item analyzer tasks.
/// </summary>
/// <remarks>
/// Initializes a new instance of the <see cref="BaseItemAnalyzerTask"/> class.
/// </remarks>
/// <param name="logger">Task logger.</param>
/// <param name="loggerFactory">Logger factory.</param>
/// <param name="libraryManager">Library manager.</param>
/// <param name="mediaSegmentUpdateManager">MediaSegmentUpdateManager.</param>
public class BaseItemAnalyzerTask(
    ILogger logger,
    ILoggerFactory loggerFactory,
    ILibraryManager libraryManager,
    MediaSegmentUpdateManager mediaSegmentUpdateManager)
{
    private readonly ILogger _logger = logger;
    private readonly ILoggerFactory _loggerFactory = loggerFactory;
    private readonly ILibraryManager _libraryManager = libraryManager;
    private readonly MediaSegmentUpdateManager _mediaSegmentUpdateManager = mediaSegmentUpdateManager;
    private readonly PluginConfiguration _config = Plugin.Instance?.Configuration ?? new PluginConfiguration();

    /// <summary>
    /// Analyze all media items on the server.
    /// </summary>
    /// <param name="progress">Progress reporter.</param>
    /// <param name="cancellationToken">Cancellation token.</param>
    /// <param name="seasonsToAnalyze">Season IDs to analyze.</param>
    /// <returns>A task representing the asynchronous operation.</returns>
    public async Task AnalyzeItemsAsync(
        IProgress<double> progress,
        CancellationToken cancellationToken,
        IReadOnlyCollection<Guid>? seasonsToAnalyze = null)
    {
        // Assert that ffmpeg with chromaprint is installed
        if (_config.WithChromaprint && !FFmpegWrapper.CheckFFmpegVersion())
        {
            throw new FingerprintException(
                "Analysis terminated! Chromaprint is not enabled in the current ffmpeg. If Jellyfin is running natively, install jellyfin-ffmpeg7. If Jellyfin is running in a container, upgrade to version 10.10.0 or newer.");
        }

        HashSet<AnalysisMode> modes = [
            .. _config.ScanIntroduction ? [AnalysisMode.Introduction] : Array.Empty<AnalysisMode>(),
            .. _config.ScanCredits ? [AnalysisMode.Credits] : Array.Empty<AnalysisMode>(),
            .. _config.ScanRecap ? [AnalysisMode.Recap] : Array.Empty<AnalysisMode>(),
            .. _config.ScanPreview ? [AnalysisMode.Preview] : Array.Empty<AnalysisMode>()
        ];

        var queueManager = new QueueManager(
            _loggerFactory.CreateLogger<QueueManager>(),
            _libraryManager);

        var queue = queueManager.GetMediaItems();

        if (seasonsToAnalyze?.Count > 0)
        {
            queue = queue.Where(kvp => seasonsToAnalyze.Contains(kvp.Key))
                         .ToDictionary(kvp => kvp.Key, kvp => kvp.Value);
        }

        int totalQueued = queue.Sum(kvp => kvp.Value.Count) * modes.Count;
        if (totalQueued == 0)
        {
            throw new FingerprintException(
                "No libraries selected for analysis. Please visit the plugin settings to configure.");
        }

        int totalProcessed = 0;
        var options = new ParallelOptions
        {
            MaxDegreeOfParallelism = Math.Max(1, _config.MaxParallelism),
            CancellationToken = cancellationToken
        };

        await Parallel.ForEachAsync(queue, options, async (season, ct) =>
        {
            var updateMediaSegments = false;

            var (episodes, requiredModes) = queueManager.VerifyQueue(season.Value, modes);
            if (episodes.Count == 0)
            {
                return;
            }

            try
            {
                var firstEpisode = episodes[0];
                if (modes.Count != requiredModes.Count)
                {
                    Interlocked.Add(ref totalProcessed, episodes.Count * (modes.Count - requiredModes.Count));
                    progress.Report((double)totalProcessed / totalQueued * 100);
                }

                foreach (var mode in requiredModes)
                {
                    ct.ThrowIfCancellationRequested();

                    var action = Plugin.Instance!.GetAnalyzerAction(season.Key, mode);
                    int analyzed = await AnalyzeItemsAsync(episodes, mode, action, ct).ConfigureAwait(false);
                    Interlocked.Add(ref totalProcessed, analyzed);

                    updateMediaSegments = analyzed > 0 || updateMediaSegments;
                    progress.Report((double)totalProcessed / totalQueued * 100);
                }
            }
            catch (OperationCanceledException)
            {
                _logger.LogInformation("Analysis was canceled.");
            }
            catch (FingerprintException ex)
            {
                _logger.LogWarning(ex, "Fingerprint exception during analysis.");
            }
            catch (Exception ex)
            {
                _logger.LogError(ex, "An unexpected error occurred during analysis.");
                throw;
            }

            if (_config.RegenerateMediaSegments || (updateMediaSegments && _config.UpdateMediaSegments))
            {
                await _mediaSegmentUpdateManager.UpdateMediaSegmentsAsync(episodes, ct).ConfigureAwait(false);
            }
        }).ConfigureAwait(false);

        if (_config.RegenerateMediaSegments)
        {
            _logger.LogInformation("Regenerated media segments.");
            _config.RegenerateMediaSegments = false;
            Plugin.Instance!.SaveConfiguration();
        }
    }

    /// <summary>
    /// Analyze a group of media items for skippable segments.
    /// </summary>
    /// <param name="items">Media items to analyze.</param>
    /// <param name="mode">Analysis mode.</param>
    /// <param name="action">Analyzer action.</param>
    /// <param name="cancellationToken">Cancellation token.</param>
    /// <returns>Number of items successfully analyzed.</returns>
    private async Task<int> AnalyzeItemsAsync(
        IReadOnlyList<QueuedEpisode> items,
        AnalysisMode mode,
        AnalyzerAction action,
        CancellationToken cancellationToken)
    {
        int totalItems = items.Count(e => !e.GetAnalyzed(mode));

        var first = items[0];
        if (!first.IsMovie && first.SeasonNumber == 0 && !_config.AnalyzeSeasonZero)
        {
            return 0;
        }

        _logger.LogInformation(
            "[Mode: {Mode}] Analyzing {Count} files from {Name} season {Season}",
            mode,
            items.Count,
            first.SeriesName,
            first.SeasonNumber);

        var analyzers = new List<IMediaFileAnalyzer>();

<<<<<<< HEAD
        if (action == AnalyzerAction.Default || action == AnalyzerAction.Chapter)
=======
        if (action is AnalyzerAction.Chapter or AnalyzerAction.Default)
>>>>>>> 1304acc3
        {
            analyzers.Add(new ChapterAnalyzer(_loggerFactory.CreateLogger<ChapterAnalyzer>()));
        }

<<<<<<< HEAD
        if (first.IsAnime && _config.WithChromaprint &&
            mode != AnalysisMode.Recap && mode != AnalysisMode.Preview &&
            (action == AnalyzerAction.Default || action == AnalyzerAction.Chromaprint))
=======
        if (first.IsAnime && !first.IsMovie && action is AnalyzerAction.Chromaprint or AnalyzerAction.Default)
>>>>>>> 1304acc3
        {
            analyzers.Add(new ChromaprintAnalyzer(_loggerFactory.CreateLogger<ChromaprintAnalyzer>()));
        }

<<<<<<< HEAD
        if (mode == AnalysisMode.Credits &&
            (action == AnalyzerAction.Default || action == AnalyzerAction.BlackFrame))
=======
        if (mode is AnalysisMode.Credits && action is AnalyzerAction.BlackFrame or AnalyzerAction.Default)
>>>>>>> 1304acc3
        {
            analyzers.Add(new BlackFrameAnalyzer(_loggerFactory.CreateLogger<BlackFrameAnalyzer>()));
        }

<<<<<<< HEAD
        if (!first.IsAnime && !first.IsMovie &&
            mode != AnalysisMode.Recap && mode != AnalysisMode.Preview &&
            (action == AnalyzerAction.Default || action == AnalyzerAction.Chromaprint))
=======
        if (!first.IsAnime && !first.IsMovie && action is AnalyzerAction.Chromaprint or AnalyzerAction.Default)
>>>>>>> 1304acc3
        {
            analyzers.Add(new ChromaprintAnalyzer(_loggerFactory.CreateLogger<ChromaprintAnalyzer>()));
        }

        // Use each analyzer to find skippable ranges in all media files, removing successfully
        // analyzed items from the queue.
        foreach (var analyzer in analyzers)
        {
            cancellationToken.ThrowIfCancellationRequested();
            items = await analyzer.AnalyzeMediaFiles(items, mode, cancellationToken).ConfigureAwait(false);
        }

<<<<<<< HEAD
        var blacklisted = items.Where(e => !e.GetAnalyzed(mode)).ToList();
        if (blacklisted.Count != 0)
        {
            await Plugin.Instance!.UpdateTimestamps(
                blacklisted.ToDictionary(e => e.EpisodeId, e => new Segment(e.EpisodeId)),
                mode).ConfigureAwait(false);
            totalItems -= blacklisted.Count;
        }
=======
        // Add items without intros/credits to blacklist.
        var blacklisted = new List<Segment>(items.Where(e => !e.GetAnalyzed(mode)).Select(e => new Segment(e.EpisodeId)));
        _logger.LogDebug("Blacklisting {Count} items for mode {Mode}", blacklisted.Count, mode);
        await Plugin.Instance!.UpdateTimestamps(blacklisted, mode).ConfigureAwait(false);
        totalItems -= blacklisted.Count;
>>>>>>> 1304acc3

        return totalItems;
    }
}<|MERGE_RESOLUTION|>--- conflicted
+++ resolved
@@ -179,43 +179,27 @@
 
         var analyzers = new List<IMediaFileAnalyzer>();
 
-<<<<<<< HEAD
-        if (action == AnalyzerAction.Default || action == AnalyzerAction.Chapter)
-=======
         if (action is AnalyzerAction.Chapter or AnalyzerAction.Default)
->>>>>>> 1304acc3
         {
             analyzers.Add(new ChapterAnalyzer(_loggerFactory.CreateLogger<ChapterAnalyzer>()));
         }
 
-<<<<<<< HEAD
         if (first.IsAnime && _config.WithChromaprint &&
-            mode != AnalysisMode.Recap && mode != AnalysisMode.Preview &&
-            (action == AnalyzerAction.Default || action == AnalyzerAction.Chromaprint))
-=======
-        if (first.IsAnime && !first.IsMovie && action is AnalyzerAction.Chromaprint or AnalyzerAction.Default)
->>>>>>> 1304acc3
+            mode is not (AnalysisMode.Recap or AnalysisMode.Preview) &&
+            action is AnalyzerAction.Default or action == AnalyzerAction.Chromaprint)
         {
             analyzers.Add(new ChromaprintAnalyzer(_loggerFactory.CreateLogger<ChromaprintAnalyzer>()));
         }
 
-<<<<<<< HEAD
-        if (mode == AnalysisMode.Credits &&
-            (action == AnalyzerAction.Default || action == AnalyzerAction.BlackFrame))
-=======
-        if (mode is AnalysisMode.Credits && action is AnalyzerAction.BlackFrame or AnalyzerAction.Default)
->>>>>>> 1304acc3
+        if (mode is AnalysisMode.Credits &&
+            action is AnalyzerAction.Default or AnalyzerAction.BlackFrame)
         {
             analyzers.Add(new BlackFrameAnalyzer(_loggerFactory.CreateLogger<BlackFrameAnalyzer>()));
         }
 
-<<<<<<< HEAD
         if (!first.IsAnime && !first.IsMovie &&
-            mode != AnalysisMode.Recap && mode != AnalysisMode.Preview &&
-            (action == AnalyzerAction.Default || action == AnalyzerAction.Chromaprint))
-=======
-        if (!first.IsAnime && !first.IsMovie && action is AnalyzerAction.Chromaprint or AnalyzerAction.Default)
->>>>>>> 1304acc3
+            mode is not (AnalysisMode.Recap or AnalysisMode.Preview) &&
+            action is AnalyzerAction.Default or action == AnalyzerAction.Chromaprint)
         {
             analyzers.Add(new ChromaprintAnalyzer(_loggerFactory.CreateLogger<ChromaprintAnalyzer>()));
         }
@@ -227,23 +211,12 @@
             cancellationToken.ThrowIfCancellationRequested();
             items = await analyzer.AnalyzeMediaFiles(items, mode, cancellationToken).ConfigureAwait(false);
         }
-
-<<<<<<< HEAD
-        var blacklisted = items.Where(e => !e.GetAnalyzed(mode)).ToList();
-        if (blacklisted.Count != 0)
-        {
-            await Plugin.Instance!.UpdateTimestamps(
-                blacklisted.ToDictionary(e => e.EpisodeId, e => new Segment(e.EpisodeId)),
-                mode).ConfigureAwait(false);
-            totalItems -= blacklisted.Count;
-        }
-=======
+        
         // Add items without intros/credits to blacklist.
         var blacklisted = new List<Segment>(items.Where(e => !e.GetAnalyzed(mode)).Select(e => new Segment(e.EpisodeId)));
         _logger.LogDebug("Blacklisting {Count} items for mode {Mode}", blacklisted.Count, mode);
         await Plugin.Instance!.UpdateTimestamps(blacklisted, mode).ConfigureAwait(false);
         totalItems -= blacklisted.Count;
->>>>>>> 1304acc3
 
         return totalItems;
     }
