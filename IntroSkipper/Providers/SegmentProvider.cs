// Copyright (C) 2024 Intro-Skipper contributors <intro-skipper.org>
// SPDX-License-Identifier: GPL-3.0-only.

using System;
using System.Collections.Generic;
using System.Threading;
using System.Threading.Tasks;
using IntroSkipper.Data;
using Jellyfin.Data.Enums;
using MediaBrowser.Controller;
using MediaBrowser.Controller.Entities;
using MediaBrowser.Controller.Entities.Movies;
using MediaBrowser.Controller.Entities.TV;
using MediaBrowser.Model;
using MediaBrowser.Model.MediaSegments;

namespace IntroSkipper.Providers
{
    /// <summary>
    /// Introskipper media segment provider.
    /// </summary>
    public class SegmentProvider : IMediaSegmentProvider
    {
        /// <inheritdoc/>
        public string Name => Plugin.Instance!.Name;

        /// <inheritdoc/>
        public Task<IReadOnlyList<MediaSegmentDto>> GetMediaSegments(MediaSegmentGenerationRequest request, CancellationToken cancellationToken)
        {
            ArgumentNullException.ThrowIfNull(request);
            ArgumentNullException.ThrowIfNull(Plugin.Instance);

            var segments = new List<MediaSegmentDto>();
            var remainingTicks = Plugin.Instance.Configuration.RemainingSecondsOfIntro * TimeSpan.TicksPerSecond;
            var itemSegments = Plugin.Instance.GetSegmentsById(request.ItemId);

            // Add intro segment if found
            if (itemSegments.TryGetValue(AnalysisMode.Introduction, out var introSegment) && introSegment.Valid)
            {
                segments.Add(new MediaSegmentDto
                {
                    StartTicks = (long)(introSegment.Start * TimeSpan.TicksPerSecond),
                    EndTicks = (long)(introSegment.End * TimeSpan.TicksPerSecond) - remainingTicks,
                    ItemId = request.ItemId,
                    Type = MediaSegmentType.Intro
                });
            }

<<<<<<< HEAD
            if (Plugin.Instance!.Recaps.TryGetValue(request.ItemId, out var recapValue))
            {
                segments.Add(new MediaSegmentDto
                {
                    StartTicks = (long)(recapValue.Start * TimeSpan.TicksPerSecond),
                    EndTicks = (long)(recapValue.End * TimeSpan.TicksPerSecond) - remainingTicks,
                    ItemId = request.ItemId,
                    Type = MediaSegmentType.Recap
                });
            }

            var runTimeTicks = Plugin.Instance.GetItem(request.ItemId)?.RunTimeTicks ?? long.MaxValue;
            if (Plugin.Instance!.Previews.TryGetValue(request.ItemId, out var previewValue))
            {
                var previewEndTicks = (long)(previewValue.End * TimeSpan.TicksPerSecond);
                segments.Add(new MediaSegmentDto
                {
                    StartTicks = (long)(previewValue.Start * TimeSpan.TicksPerSecond),
                    EndTicks = runTimeTicks > previewEndTicks + TimeSpan.TicksPerSecond
                        ? previewEndTicks - remainingTicks
                        : runTimeTicks,
                    ItemId = request.ItemId,
                    Type = MediaSegmentType.Preview
                });
            }

            if (Plugin.Instance!.Credits.TryGetValue(request.ItemId, out var creditValue))
            {
                var creditEndTicks = (long)(creditValue.End * TimeSpan.TicksPerSecond);
=======
            // Add outro/credits segment if found
            if (itemSegments.TryGetValue(AnalysisMode.Introduction, out var creditSegment) && creditSegment.Valid)
            {
                var creditEndTicks = (long)(creditSegment.End * TimeSpan.TicksPerSecond);
                var runTimeTicks = Plugin.Instance.GetItem(request.ItemId)?.RunTimeTicks ?? long.MaxValue;

>>>>>>> a1d634b6
                segments.Add(new MediaSegmentDto
                {
                    StartTicks = (long)(creditSegment.Start * TimeSpan.TicksPerSecond),
                    EndTicks = runTimeTicks > creditEndTicks + TimeSpan.TicksPerSecond
                            ? creditEndTicks - remainingTicks
                            : runTimeTicks,
                    ItemId = request.ItemId,
                    Type = MediaSegmentType.Outro
                });
            }

            return Task.FromResult<IReadOnlyList<MediaSegmentDto>>(segments);
        }

        /// <inheritdoc/>
        public ValueTask<bool> Supports(BaseItem item) => ValueTask.FromResult(item is Episode or Movie);
    }
}<|MERGE_RESOLUTION|>--- conflicted
+++ resolved
@@ -46,8 +46,7 @@
                 });
             }
 
-<<<<<<< HEAD
-            if (Plugin.Instance!.Recaps.TryGetValue(request.ItemId, out var recapValue))
+            if (itemSegments.TryGetValue(AnalysisMode.Recap, request.ItemId, out var recapValue))
             {
                 segments.Add(new MediaSegmentDto
                 {
@@ -59,7 +58,7 @@
             }
 
             var runTimeTicks = Plugin.Instance.GetItem(request.ItemId)?.RunTimeTicks ?? long.MaxValue;
-            if (Plugin.Instance!.Previews.TryGetValue(request.ItemId, out var previewValue))
+            if (itemSegments.TryGetValue(AnalysisMode.Preview, request.ItemId, out var previewValue))
             {
                 var previewEndTicks = (long)(previewValue.End * TimeSpan.TicksPerSecond);
                 segments.Add(new MediaSegmentDto
@@ -73,17 +72,10 @@
                 });
             }
 
-            if (Plugin.Instance!.Credits.TryGetValue(request.ItemId, out var creditValue))
-            {
-                var creditEndTicks = (long)(creditValue.End * TimeSpan.TicksPerSecond);
-=======
             // Add outro/credits segment if found
             if (itemSegments.TryGetValue(AnalysisMode.Introduction, out var creditSegment) && creditSegment.Valid)
             {
                 var creditEndTicks = (long)(creditSegment.End * TimeSpan.TicksPerSecond);
-                var runTimeTicks = Plugin.Instance.GetItem(request.ItemId)?.RunTimeTicks ?? long.MaxValue;
-
->>>>>>> a1d634b6
                 segments.Add(new MediaSegmentDto
                 {
                     StartTicks = (long)(creditSegment.Start * TimeSpan.TicksPerSecond),
