--- conflicted
+++ resolved
@@ -106,8 +106,7 @@
         if (queue.Count == 0)
         {
             throw new FingerprintException(
-<<<<<<< HEAD
-                "No episodes to analyze: either no show libraries are defined or fpcalc is not properly installed");
+                "No episodes to analyze: either no show libraries are defined or ffmpeg could not be found");
         }
 
         var totalProcessed = 0;
@@ -115,14 +114,6 @@
         {
             MaxDegreeOfParallelism = Plugin.Instance!.Configuration.MaxParallelism
         };
-=======
-                "No episodes to analyze: either no show libraries are defined or ffmpeg is not properly installed");
-        }
-
-        // TODO: make configurable
-        var options = new ParallelOptions();
-        options.MaxDegreeOfParallelism = 2;
->>>>>>> 7c846d2d
 
         Parallel.ForEach(queue, options, (season) =>
         {
