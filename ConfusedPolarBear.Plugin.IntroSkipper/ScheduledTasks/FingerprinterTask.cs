using System;
using System.Collections.Generic;
using System.Collections.ObjectModel;
using System.Numerics;
using System.Threading;
using System.Threading.Tasks;
using MediaBrowser.Controller.Library;
using MediaBrowser.Model.Tasks;
using Microsoft.Extensions.Logging;

namespace ConfusedPolarBear.Plugin.IntroSkipper;

/// <summary>
/// Fingerprint and analyze all queued episodes for common audio sequences.
/// </summary>
public class FingerprinterTask : IScheduledTask
{
    /// <summary>
    /// Maximum number of bits (out of 32 total) that can be different between segments before they are considered dissimilar.
    /// 6 bits means the audio must be at least 81% similar (1 - 6 / 32).
    /// </summary>
    private const double MaximumDifferences = 6;

    /// <summary>
    /// Maximum time (in seconds) permitted between timestamps before they are considered non-contiguous.
    /// </summary>
    private const double MaximumDistance = 3.5;

    /// <summary>
    /// Seconds of audio in one fingerprint point. This value is defined by the Chromaprint library and should not be changed.
    /// </summary>
    private const double SamplesToSeconds = 0.128;

    /// <summary>
    /// Bucket size used in the reanalysis histogram.
    /// </summary>
    private const int ReanalysisBucketWidth = 5;

    /// <summary>
    /// Maximum time (in seconds) that an intro's duration can be different from a typical intro's duration before marking it for reanalysis.
    /// </summary>
    private const double ReanalysisTolerance = ReanalysisBucketWidth * 1.5;

    private readonly ILogger<FingerprinterTask> _logger;

    private readonly ILogger<QueueManager> _queueLogger;

    private readonly ILibraryManager? _libraryManager;

    /// <summary>
    /// Lock which guards the fingerprint cache dictionary.
    /// </summary>
    private readonly object _fingerprintCacheLock = new object();

    /// <summary>
    /// Lock which guards the shared dictionary of intros.
    /// </summary>
    private readonly object _introsLock = new object();

    /// <summary>
    /// Temporary fingerprint cache to speed up reanalysis.
    /// Fingerprints are removed from this after a season is analyzed.
    /// </summary>
    private Dictionary<Guid, ReadOnlyCollection<uint>> _fingerprintCache;

    /// <summary>
<<<<<<< HEAD
    /// Statistics for the currently running analysis task.
    /// </summary>
    private AnalysisStatistics analysisStatistics = new AnalysisStatistics();
=======
    /// Minimum duration of similar audio that will be considered an introduction.
    /// </summary>
    private static int minimumIntroDuration = 15;
>>>>>>> a1a10874

    /// <summary>
    /// Initializes a new instance of the <see cref="FingerprinterTask"/> class.
    /// </summary>
    /// <param name="loggerFactory">Logger factory.</param>
    /// <param name="libraryManager">Library manager.</param>
    public FingerprinterTask(ILoggerFactory loggerFactory, ILibraryManager libraryManager) : this(loggerFactory)
    {
        _libraryManager = libraryManager;
    }

    /// <summary>
    /// Initializes a new instance of the <see cref="FingerprinterTask"/> class.
    /// </summary>
    /// <param name="loggerFactory">Logger factory.</param>
    public FingerprinterTask(ILoggerFactory loggerFactory)
    {
        _logger = loggerFactory.CreateLogger<FingerprinterTask>();
        _queueLogger = loggerFactory.CreateLogger<QueueManager>();

        _fingerprintCache = new Dictionary<Guid, ReadOnlyCollection<uint>>();
    }

    /// <summary>
    /// Gets the task name.
    /// </summary>
    public string Name => "Analyze episodes";

    /// <summary>
    /// Gets the task category.
    /// </summary>
    public string Category => "Intro Skipper";

    /// <summary>
    /// Gets the task description.
    /// </summary>
    public string Description => "Analyzes the audio of all television episodes to find introduction sequences.";

    /// <summary>
    /// Gets the task key.
    /// </summary>
    public string Key => "CPBIntroSkipperRunFingerprinter";

    /// <summary>
    /// Analyze all episodes in the queue. Only one instance of this task should be run at a time.
    /// </summary>
    /// <param name="progress">Task progress.</param>
    /// <param name="cancellationToken">Cancellation token.</param>
    /// <returns>Task.</returns>
    public Task ExecuteAsync(IProgress<double> progress, CancellationToken cancellationToken)
    {
        if (_libraryManager is null)
        {
            throw new InvalidOperationException("Library manager must not be null");
        }

        // Make sure the analysis queue matches what's currently in Jellyfin.
        var queueManager = new QueueManager(_queueLogger, _libraryManager);
        queueManager.EnqueueAllEpisodes();

        var queue = Plugin.Instance!.AnalysisQueue;

        if (queue.Count == 0)
        {
            throw new FingerprintException(
                "No episodes to analyze. If you are limiting the list of libraries to analyze, check that all library names have been spelled correctly.");
        }

        // Include the previously processed episodes in the percentage reported to the UI.
        var totalProcessed = CountProcessedEpisodes();
        var options = new ParallelOptions()
        {
            MaxDegreeOfParallelism = Plugin.Instance!.Configuration.MaxParallelism
        };

<<<<<<< HEAD
        var taskStart = DateTime.Now;
        analysisStatistics = new AnalysisStatistics();
        analysisStatistics.TotalQueuedEpisodes = Plugin.Instance!.TotalQueued;
=======
        minimumIntroDuration = Plugin.Instance!.Configuration.MinimumIntroDuration;
>>>>>>> a1a10874

        Parallel.ForEach(queue, options, (season) =>
        {
            var workerStart = DateTime.Now;
            var first = season.Value[0];

            try
            {
                // Increment totalProcessed by the number of episodes in this season that were actually analyzed
                // (instead of just using the number of episodes in the current season).
                var analyzed = AnalyzeSeason(season, cancellationToken);
                Interlocked.Add(ref totalProcessed, analyzed);
            }
            catch (FingerprintException ex)
            {
                _logger.LogWarning(
                    "Unable to analyze {Series} season {Season}: unable to fingerprint: {Ex}",
                    first.SeriesName,
                    first.SeasonNumber,
                    ex);
            }
            catch (KeyNotFoundException ex)
            {
                _logger.LogWarning(
                    "Unable to analyze {Series} season {Season}: cache miss: {Ex}",
                    first.SeriesName,
                    first.SeasonNumber,
                    ex);
            }

            // Clear this season's episodes from the temporary fingerprint cache.
            lock (_fingerprintCacheLock)
            {
                foreach (var ep in season.Value)
                {
                    _fingerprintCache.Remove(ep.EpisodeId);
                }
            }

            progress.Report((totalProcessed * 100) / Plugin.Instance!.TotalQueued);

            analysisStatistics.TotalCPUTime.AddDuration(workerStart);
            Plugin.Instance!.AnalysisStatistics = analysisStatistics;
        });

        analysisStatistics.TotalTaskTime.AddDuration(taskStart);
        Plugin.Instance!.AnalysisStatistics = analysisStatistics;

        return Task.CompletedTask;
    }

    /// <summary>
    /// Count the number of previously processed episodes to ensure the reported progress is correct.
    /// </summary>
    /// <returns>Number of previously processed episodes.</returns>
    private int CountProcessedEpisodes()
    {
        var previous = 0;

        foreach (var season in Plugin.Instance!.AnalysisQueue)
        {
            foreach (var episode in season.Value)
            {
                if (!Plugin.Instance!.Intros.TryGetValue(episode.EpisodeId, out var intro) || !intro.Valid)
                {
                    continue;
                }

                previous++;
            }
        }

        return previous;
    }

    /// <summary>
    /// Fingerprints all episodes in the provided season and stores the timestamps of all introductions.
    /// </summary>
    /// <param name="season">Pairing of season GUID to a list of QueuedEpisode objects.</param>
    /// <param name="cancellationToken">Cancellation token provided by the scheduled task.</param>
    /// <returns>Number of episodes from the provided season that were analyzed.</returns>
    private int AnalyzeSeason(
        KeyValuePair<Guid, List<QueuedEpisode>> season,
        CancellationToken cancellationToken)
    {
        var seasonIntros = new Dictionary<Guid, Intro>();
        var episodes = season.Value;
        var first = episodes[0];

        /* Don't analyze specials or seasons with an insufficient number of episodes.
         * A season with only 1 episode can't be analyzed as it would compare the episode to itself,
         * which would result in the entire episode being marked as an introduction, as the audio is identical.
         */
        if (season.Value.Count < 2 || first.SeasonNumber == 0)
        {
            return episodes.Count;
        }

        var unanalyzed = false;

        // Only log an analysis message if there are unanalyzed episodes in this season.
        foreach (var episode in episodes)
        {
            if (!Plugin.Instance!.Intros.ContainsKey(episode.EpisodeId))
            {
                unanalyzed = true;
                break;
            }
        }

        if (unanalyzed)
        {
            _logger.LogInformation(
                "Analyzing {Count} episodes from {Name} season {Season}",
                season.Value.Count,
                first.SeriesName,
                first.SeasonNumber);
        }
        else
        {
            _logger.LogDebug(
                "All episodes from {Name} season {Season} have already been analyzed",
                first.SeriesName,
                first.SeasonNumber);

            return 0;
        }

        // Ensure there are an even number of episodes
        if (episodes.Count % 2 != 0)
        {
            episodes.Add(episodes[episodes.Count - 2]);
        }

        // Analyze each pair of episodes in the current season
        var everFoundIntro = false;
        var failures = 0;
        for (var i = 0; i < episodes.Count; i += 2)
        {
            if (cancellationToken.IsCancellationRequested)
            {
                break;
            }

            var lhs = episodes[i];
            var rhs = episodes[i + 1];

            if (!everFoundIntro && failures >= 20)
            {
                _logger.LogWarning(
                    "Failed to find an introduction in {Series} season {Season}",
                    lhs.SeriesName,
                    lhs.SeasonNumber);

                break;
            }

            if (Plugin.Instance!.Intros.ContainsKey(lhs.EpisodeId) && Plugin.Instance!.Intros.ContainsKey(rhs.EpisodeId))
            {
                _logger.LogTrace(
                    "Episodes {LHS} and {RHS} have both already been fingerprinted",
                    lhs.EpisodeId,
                    rhs.EpisodeId);

                continue;
            }

            try
            {
                _logger.LogTrace("Analyzing {LHS} and {RHS}", lhs.Path, rhs.Path);

                var (lhsIntro, rhsIntro) = FingerprintEpisodes(lhs, rhs);
                seasonIntros[lhsIntro.EpisodeId] = lhsIntro;
                seasonIntros[rhsIntro.EpisodeId] = rhsIntro;
                analysisStatistics.TotalAnalyzedEpisodes.Add(2);

                if (!lhsIntro.Valid)
                {
                    failures += 2;
                    continue;
                }

                everFoundIntro = true;
            }
            catch (FingerprintException ex)
            {
                _logger.LogError("Caught fingerprint error: {Ex}", ex);
            }
        }

        // Ensure only one thread at a time can update the shared intro dictionary.
        lock (_introsLock)
        {
            foreach (var intro in seasonIntros)
            {
                Plugin.Instance!.Intros[intro.Key] = intro.Value;
            }
        }

        // Only run the second pass if the user hasn't requested cancellation and we found an intro
        if (!cancellationToken.IsCancellationRequested && everFoundIntro)
        {
            var start = DateTime.Now;

            // Run a second pass over this season to remove outliers and fix episodes that failed in the first pass.
            RunSecondPass(season.Value);

            analysisStatistics.SecondPassCPUTime.AddDuration(start);
        }

        lock (_introsLock)
        {
            Plugin.Instance!.SaveTimestamps();
        }

        return episodes.Count;
    }

    /// <summary>
    /// Analyze two episodes to find an introduction sequence shared between them.
    /// </summary>
    /// <param name="lhsEpisode">First episode to analyze.</param>
    /// <param name="rhsEpisode">Second episode to analyze.</param>
    /// <returns>Intros for the first and second episodes.</returns>
    public (Intro Lhs, Intro Rhs) FingerprintEpisodes(QueuedEpisode lhsEpisode, QueuedEpisode rhsEpisode)
    {
        var start = DateTime.Now;
        var lhsFingerprint = Chromaprint.Fingerprint(lhsEpisode);
        var rhsFingerprint = Chromaprint.Fingerprint(rhsEpisode);
        analysisStatistics.FingerprintCPUTime.AddDuration(start);

        // Cache the fingerprints for quicker recall in the second pass (if one is needed).
        lock (_fingerprintCacheLock)
        {
            _fingerprintCache[lhsEpisode.EpisodeId] = lhsFingerprint;
            _fingerprintCache[rhsEpisode.EpisodeId] = rhsFingerprint;
        }

        return FingerprintEpisodes(
            lhsEpisode.EpisodeId,
            lhsFingerprint,
            rhsEpisode.EpisodeId,
            rhsFingerprint,
            true);
    }

    /// <summary>
    /// Analyze two episodes to find an introduction sequence shared between them.
    /// </summary>
    /// <param name="lhsId">First episode id.</param>
    /// <param name="lhsPoints">First episode fingerprint points.</param>
    /// <param name="rhsId">Second episode id.</param>
    /// <param name="rhsPoints">Second episode fingerprint points.</param>
    /// <param name="isFirstPass">If this was called as part of the first analysis pass, add the elapsed time to the statistics.</param>
    /// <returns>Intros for the first and second episodes.</returns>
    public (Intro Lhs, Intro Rhs) FingerprintEpisodes(
        Guid lhsId,
        ReadOnlyCollection<uint> lhsPoints,
        Guid rhsId,
        ReadOnlyCollection<uint> rhsPoints,
        bool isFirstPass)
    {
        // If this isn't running as part of the first analysis pass, don't count this CPU time as first pass time.
        var start = isFirstPass ? DateTime.Now : DateTime.MinValue;

        // ===== Method 1: Inverted indexes =====
        // Creates an inverted fingerprint point index for both episodes.
        // For every point which is a 100% match, search for an introduction at that point.
        var (lhsRanges, rhsRanges) = SearchInvertedIndex(lhsPoints, rhsPoints);

        if (lhsRanges.Count > 0)
        {
            _logger.LogTrace("Index search successful");
            analysisStatistics.IndexSearches.Increment();
            analysisStatistics.FirstPassCPUTime.AddDuration(start);

            return GetLongestTimeRange(lhsId, lhsRanges, rhsId, rhsRanges);
        }

        // ===== Method 2: Quick scan =====
        // Tests if an intro can be found within the first 5 seconds of the episodes. ±5/0.128 = ±40 samples.
        (lhsRanges, rhsRanges) = ShiftEpisodes(lhsPoints, rhsPoints, -40, 40);

        if (lhsRanges.Count > 0)
        {
            _logger.LogTrace("Quick scan successful");
            analysisStatistics.QuickScans.Increment();
            analysisStatistics.FirstPassCPUTime.AddDuration(start);

            return GetLongestTimeRange(lhsId, lhsRanges, rhsId, rhsRanges);
        }

        // ===== Method 3: Full scan =====
        // Compares all elements of the shortest fingerprint to the other fingerprint.
        var limit = Math.Min(lhsPoints.Count, rhsPoints.Count);
        (lhsRanges, rhsRanges) = ShiftEpisodes(lhsPoints, rhsPoints, -1 * limit, limit);

        if (lhsRanges.Count > 0)
        {
            _logger.LogTrace("Full scan successful");
            analysisStatistics.FullScans.Increment();
            analysisStatistics.FirstPassCPUTime.AddDuration(start);

            return GetLongestTimeRange(lhsId, lhsRanges, rhsId, rhsRanges);
        }

        // No method was able to find an introduction, return nothing.

        _logger.LogTrace(
            "Unable to find a shared introduction sequence between {LHS} and {RHS}",
            lhsId,
            rhsId);

        analysisStatistics.FirstPassCPUTime.AddDuration(start);

        return (new Intro(lhsId), new Intro(rhsId));
    }

    /// <summary>
    /// Locates the longest range of similar audio and returns an Intro class for each range.
    /// </summary>
    /// <param name="lhsId">First episode id.</param>
    /// <param name="lhsRanges">First episode shared timecodes.</param>
    /// <param name="rhsId">Second episode id.</param>
    /// <param name="rhsRanges">Second episode shared timecodes.</param>
    /// <returns>Intros for the first and second episodes.</returns>
    private (Intro Lhs, Intro Rhs) GetLongestTimeRange(
        Guid lhsId,
        List<TimeRange> lhsRanges,
        Guid rhsId,
        List<TimeRange> rhsRanges)
    {
        // Store the longest time range as the introduction.
        lhsRanges.Sort();
        rhsRanges.Sort();

        var lhsIntro = lhsRanges[0];
        var rhsIntro = rhsRanges[0];

        // If the intro starts early in the episode, move it to the beginning.
        if (lhsIntro.Start <= 5)
        {
            lhsIntro.Start = 0;
        }

        if (rhsIntro.Start <= 5)
        {
            rhsIntro.Start = 0;
        }

        // Create Intro classes for each time range.
        return (new Intro(lhsId, lhsIntro), new Intro(rhsId, rhsIntro));
    }

    /// <summary>
    /// Search for a shared introduction sequence using inverted indexes.
    /// </summary>
    /// <param name="lhsPoints">Left episode fingerprint points.</param>
    /// <param name="rhsPoints">Right episode fingerprint points.</param>
    /// <returns>List of shared TimeRanges between the left and right episodes.</returns>
    private (List<TimeRange> Lhs, List<TimeRange> Rhs) SearchInvertedIndex(
        ReadOnlyCollection<uint> lhsPoints,
        ReadOnlyCollection<uint> rhsPoints)
    {
        var lhsRanges = new List<TimeRange>();
        var rhsRanges = new List<TimeRange>();

        // Generate inverted indexes for the left and right episodes.
        var lhsIndex = Chromaprint.CreateInvertedIndex(lhsPoints);
        var rhsIndex = Chromaprint.CreateInvertedIndex(rhsPoints);
        var indexShifts = new HashSet<int>();

        // For all audio points in the left episode, check if the right episode has a point which matches exactly.
        // If an exact match is found, calculate the shift that must be used to align the points.
        foreach (var kvp in lhsIndex)
        {
            var point = kvp.Key;

            if (rhsIndex.ContainsKey(point))
            {
                var lhsFirst = (int)lhsIndex[point];
                var rhsFirst = (int)rhsIndex[point];
                indexShifts.Add(rhsFirst - lhsFirst);
            }
        }

        // Use all discovered shifts to compare the episodes.
        foreach (var shift in indexShifts)
        {
            var (lhsIndexContiguous, rhsIndexContiguous) = ShiftEpisodes(lhsPoints, rhsPoints, shift, shift);
            lhsRanges.AddRange(lhsIndexContiguous);
            rhsRanges.AddRange(rhsIndexContiguous);
        }

        return (lhsRanges, rhsRanges);
    }

    /// <summary>
    /// Shifts a pair of episodes through the range of provided shift amounts and returns discovered contiguous time ranges.
    /// </summary>
    /// <param name="lhs">First episode fingerprint.</param>
    /// <param name="rhs">Second episode fingerprint.</param>
    /// <param name="lower">Lower end of the shift range.</param>
    /// <param name="upper">Upper end of the shift range.</param>
    private static (List<TimeRange> Lhs, List<TimeRange> Rhs) ShiftEpisodes(
        ReadOnlyCollection<uint> lhs,
        ReadOnlyCollection<uint> rhs,
        int lower,
        int upper)
    {
        var lhsRanges = new List<TimeRange>();
        var rhsRanges = new List<TimeRange>();

        for (int amount = lower; amount <= upper; amount++)
        {
            var (lRange, rRange) = FindContiguous(lhs, rhs, amount);

            if (lRange.End == 0 && rRange.End == 0)
            {
                continue;
            }

            lhsRanges.Add(lRange);
            rhsRanges.Add(rRange);
        }

        return (lhsRanges, rhsRanges);
    }

    /// <summary>
    /// Finds the longest contiguous region of similar audio between two fingerprints using the provided shift amount.
    /// </summary>
    /// <param name="lhs">First fingerprint to compare.</param>
    /// <param name="rhs">Second fingerprint to compare.</param>
    /// <param name="shiftAmount">Amount to shift one fingerprint by.</param>
    private static (TimeRange Lhs, TimeRange Rhs) FindContiguous(
        ReadOnlyCollection<uint> lhs,
        ReadOnlyCollection<uint> rhs,
        int shiftAmount)
    {
        var leftOffset = 0;
        var rightOffset = 0;

        // Calculate the offsets for the left and right hand sides.
        if (shiftAmount < 0)
        {
            leftOffset -= shiftAmount;
        }
        else
        {
            rightOffset += shiftAmount;
        }

        // Store similar times for both LHS and RHS.
        var lhsTimes = new List<double>();
        var rhsTimes = new List<double>();
        var upperLimit = Math.Min(lhs.Count, rhs.Count) - Math.Abs(shiftAmount);

        // XOR all elements in LHS and RHS, using the shift amount from above.
        for (var i = 0; i < upperLimit; i++)
        {
            // XOR both samples at the current position.
            var lhsPosition = i + leftOffset;
            var rhsPosition = i + rightOffset;
            var diff = lhs[lhsPosition] ^ rhs[rhsPosition];

            // If the difference between the samples is small, flag both times as similar.
            if (CountBits(diff) > MaximumDifferences)
            {
                continue;
            }

            var lhsTime = lhsPosition * SamplesToSeconds;
            var rhsTime = rhsPosition * SamplesToSeconds;

            lhsTimes.Add(lhsTime);
            rhsTimes.Add(rhsTime);
        }

        // Ensure the last timestamp is checked
        lhsTimes.Add(double.MaxValue);
        rhsTimes.Add(double.MaxValue);

        // Now that both fingerprints have been compared at this shift, see if there's a contiguous time range.
        var lContiguous = TimeRangeHelpers.FindContiguous(lhsTimes.ToArray(), MaximumDistance);
        if (lContiguous is null || lContiguous.Duration < minimumIntroDuration)
        {
            return (new TimeRange(), new TimeRange());
        }

        // Since LHS had a contiguous time range, RHS must have one also.
        var rContiguous = TimeRangeHelpers.FindContiguous(rhsTimes.ToArray(), MaximumDistance)!;

        // Tweak the end timestamps just a bit to ensure as little content as possible is skipped over.
        if (lContiguous.Duration >= 90)
        {
            lContiguous.End -= 2 * MaximumDistance;
            rContiguous.End -= 2 * MaximumDistance;
        }
        else if (lContiguous.Duration >= 30)
        {
            lContiguous.End -= MaximumDistance;
            rContiguous.End -= MaximumDistance;
        }

        return (lContiguous, rContiguous);
    }

    /// <summary>
    /// Count the number of bits that are set in the provided number.
    /// </summary>
    /// <param name="number">Number to count bits in.</param>
    /// <returns>Number of bits that are equal to 1.</returns>
    public static int CountBits(uint number)
    {
        return BitOperations.PopCount(number);
    }

    /// <summary>
    /// Reanalyze the most recently analyzed season.
    /// Looks for and fixes intro durations that were either not found or are statistical outliers.
    /// </summary>
    /// <param name="episodes">List of episodes that was just analyzed.</param>
    private void RunSecondPass(List<QueuedEpisode> episodes)
    {
        // First, assert that at least half of the episodes in this season have an intro.
        var validCount = 0;
        var totalCount = episodes.Count;

        foreach (var episode in episodes)
        {
            if (Plugin.Instance!.Intros.TryGetValue(episode.EpisodeId, out var intro) && intro.Valid)
            {
                validCount++;
            }
        }

        var percentValid = (validCount * 100) / totalCount;
        _logger.LogTrace("Found intros in {Valid}/{Total} ({Percent}%) of episodes", validCount, totalCount, percentValid);
        if (percentValid < 50)
        {
            return;
        }

        // Create a histogram of all episode durations
        var histogram = new Dictionary<int, SeasonHistogram>();
        foreach (var episode in episodes)
        {
            var id = episode.EpisodeId;
            var duration = GetIntroDuration(id);

            if (duration < minimumIntroDuration)
            {
                continue;
            }

            // Bucket the duration into equally sized groups
            var bucket = Convert.ToInt32(Math.Floor(duration / ReanalysisBucketWidth)) * ReanalysisBucketWidth;

            // TryAdd returns true when the key was successfully added (i.e. for newly created buckets).
            // Newly created buckets are initialized with the provided episode ID, so nothing else needs to be done for them.
            if (histogram.TryAdd(bucket, new SeasonHistogram(id)))
            {
                continue;
            }

            histogram[bucket].Episodes.Add(id);
        }

        // Find the bucket that was seen most often, as this is likely to be the true intro length.
        var maxDuration = 0;
        var maxBucket = new SeasonHistogram(Guid.Empty);
        foreach (var entry in histogram)
        {
            if (entry.Value.Count > maxBucket.Count)
            {
                maxDuration = entry.Key;
                maxBucket = entry.Value;
            }
        }

        // Ensure that the most frequently seen bucket has a majority
        percentValid = (maxBucket.Count * 100) / validCount;
        _logger.LogTrace(
            "Intro duration {Duration} appeared {Frequency} times ({Percent}%)",
            maxDuration,
            maxBucket.Count,
            percentValid);

        if (percentValid < 50 || maxBucket.Episodes[0].Equals(Guid.Empty))
        {
            return;
        }

        _logger.LogTrace("Second pass is processing {Count} episodes", totalCount - maxBucket.Count);

        // Calculate a range of intro durations that are most likely to be correct.
        var maxEpisode = episodes.Find(x => x.EpisodeId == maxBucket.Episodes[0]);
        if (maxEpisode is null)
        {
            _logger.LogError("Second pass failed to get episode from bucket");
            return;
        }

        var lhsDuration = GetIntroDuration(maxEpisode.EpisodeId);
        var (lowTargetDuration, highTargetDuration) = (
            lhsDuration - ReanalysisTolerance,
            lhsDuration + ReanalysisTolerance);

        // TODO: add limit and make it customizable
        var count = maxBucket.Episodes.Count - 1;
        var goodFingerprints = new List<ReadOnlyCollection<uint>>();
        foreach (var id in maxBucket.Episodes)
        {
            // Sometimes an episode isn't in the fingerprint cache. When this occurs, it has to be fingerprinted again.
            _logger.LogTrace("Second pass: searching cache for {Id}", id);

            if (_fingerprintCache.ContainsKey(id))
            {
                _logger.LogTrace("Second pass: cache hit for {Id}", id);
                goodFingerprints.Add(_fingerprintCache[id]);
            }
            else
            {
                _logger.LogTrace("Second pass: cache miss for {Id}", id);

                var fullEp = episodes.Find((e) => { return e.EpisodeId == id; });

                if (fullEp is not null)
                {
                    goodFingerprints.Add(Chromaprint.Fingerprint(fullEp));
                }
                else
                {
                    _logger.LogTrace("Second pass: unable to find episode {Id}", id);
                }
            }
        }

        foreach (var episode in episodes)
        {
            // Don't reanalyze episodes from the max bucket
            if (maxBucket.Episodes.Contains(episode.EpisodeId))
            {
                continue;
            }

            var oldDuration = GetIntroDuration(episode.EpisodeId);

            // If the episode's intro duration is close enough to the targeted bucket, leave it alone.
            if (Math.Abs(lhsDuration - oldDuration) <= ReanalysisTolerance)
            {
                _logger.LogTrace(
                    "Not reanalyzing episode {Path} (intro is {Initial}, target is {Max})",
                    episode.Path,
                    Math.Round(oldDuration, 2),
                    maxDuration);

                continue;
            }

            _logger.LogTrace(
                "Reanalyzing episode {Path} (intro is {Initial}, target is {Max})",
                episode.Path,
                Math.Round(oldDuration, 2),
                maxDuration);

            // Analyze the episode again, ignoring whatever is returned for the known good episode.
            foreach (var lhsFingerprint in goodFingerprints)
            {
                if (!_fingerprintCache.TryGetValue(episode.EpisodeId, out var fp))
                {
                    _logger.LogTrace("Unable to get cached fingerprint for {Id}, skipping", episode.EpisodeId);
                    continue;
                }

                var (_, newRhs) = FingerprintEpisodes(
                    maxEpisode.EpisodeId,
                    lhsFingerprint,
                    episode.EpisodeId,
                    fp,
                    false);

                // Ensure that the new intro duration is within the targeted bucket and longer than what was found previously.
                var newDuration = Math.Round(newRhs.IntroEnd - newRhs.IntroStart, 2);
                if (newDuration < oldDuration || newDuration < lowTargetDuration || newDuration > highTargetDuration)
                {
                    _logger.LogTrace(
                        "Ignoring reanalysis for {Path} (was {Initial}, now is {New})",
                        episode.Path,
                        oldDuration,
                        newDuration);

                    continue;
                }

                _logger.LogTrace(
                    "Reanalysis succeeded for {Path} (was {Initial}, now is {New})",
                    episode.Path,
                    oldDuration,
                    newDuration);

                lock (_introsLock)
                {
                    Plugin.Instance!.Intros[episode.EpisodeId] = newRhs;
                }

                break;
            }
        }
    }

    private double GetIntroDuration(Guid id)
    {
        if (!Plugin.Instance!.Intros.TryGetValue(id, out var episode))
        {
            return 0;
        }

        return episode.Valid ? Math.Round(episode.IntroEnd - episode.IntroStart, 2) : 0;
    }

    /// <summary>
    /// Get task triggers.
    /// </summary>
    /// <returns>Task triggers.</returns>
    public IEnumerable<TaskTriggerInfo> GetDefaultTriggers()
    {
        return new[]
        {
            new TaskTriggerInfo
            {
                Type = TaskTriggerInfo.TriggerDaily,
                TimeOfDayTicks = TimeSpan.FromDays(24).Ticks
            }
        };
    }
}<|MERGE_RESOLUTION|>--- conflicted
+++ resolved
@@ -64,15 +64,14 @@
     private Dictionary<Guid, ReadOnlyCollection<uint>> _fingerprintCache;
 
     /// <summary>
-<<<<<<< HEAD
     /// Statistics for the currently running analysis task.
     /// </summary>
     private AnalysisStatistics analysisStatistics = new AnalysisStatistics();
-=======
+
+    /// <summary>
     /// Minimum duration of similar audio that will be considered an introduction.
     /// </summary>
     private static int minimumIntroDuration = 15;
->>>>>>> a1a10874
 
     /// <summary>
     /// Initializes a new instance of the <see cref="FingerprinterTask"/> class.
@@ -148,13 +147,11 @@
             MaxDegreeOfParallelism = Plugin.Instance!.Configuration.MaxParallelism
         };
 
-<<<<<<< HEAD
         var taskStart = DateTime.Now;
         analysisStatistics = new AnalysisStatistics();
         analysisStatistics.TotalQueuedEpisodes = Plugin.Instance!.TotalQueued;
-=======
+
         minimumIntroDuration = Plugin.Instance!.Configuration.MinimumIntroDuration;
->>>>>>> a1a10874
 
         Parallel.ForEach(queue, options, (season) =>
         {
